--- conflicted
+++ resolved
@@ -14,13 +14,8 @@
 required-features = [ "2d" ]
 
 [dependencies]
-<<<<<<< HEAD
-bevy = "0.10"
+bevy = { version = "0.10", default-features = false }
 bevy_prototype_debug_lines = "0.10"
-=======
-bevy = { version = "0.9.1", default-features = false }
-bevy_prototype_debug_lines = "0.9"
->>>>>>> c2ba5b54
 parry2d = { version = "0.13.1", features = [ "simd-stable" ] }
 nalgebra = { version = "0.32.2", features = [ "convert-glam023" ] }
 console_error_panic_hook = "0.1.7"
