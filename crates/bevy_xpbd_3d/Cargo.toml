--- conflicted
+++ resolved
@@ -70,15 +70,11 @@
 derive_more = "0.99"
 indexmap = "2.0.0"
 fxhash = "0.2.1"
-<<<<<<< HEAD
-itertools = "0.12"
+itertools = "0.13"
 bitflags = "2.5.0"
-=======
-itertools = "0.13"
->>>>>>> e3e68377
 
 [dev-dependencies]
-bevy = { version = "0.13", default-features = false, features = ["bevy_gltf"] }
+bevy = { version = "0.14", default-features = false, features = ["bevy_gltf"] }
 examples_common_3d = { path = "../examples_common_3d" }
 benches_common_3d = { path = "../benches_common_3d" }
 bevy_math = { version = "0.14", features = ["approx"] }
