//! Handles generic collider backend logic, like initializing colliders and AABBs and updating related components.
//!
//! See [`ColliderBackendPlugin`].

use std::marker::PhantomData;

use crate::{broad_phase::BroadPhaseSet, prelude::*, prepare::PrepareSet};
#[cfg(feature = "bevy_scene")]
use bevy::scene::SceneInstance;
use bevy::{
    ecs::{intern::Interned, schedule::ScheduleLabel, system::SystemId},
    prelude::*,
};

/// A plugin for handling generic collider backend logic.
///
/// - Initializes colliders, handles [`ColliderConstructor`] and [`ColliderConstructorHierarchy`].
/// - Updates [`ColliderAabb`]s.
/// - Updates collider scale based on `Transform` scale.
/// - Updates collider mass properties, also updating rigid bodies accordingly.
///
/// This plugin should typically be used together with the [`ColliderHierarchyPlugin`].
///
/// ## Custom collision backends
///
/// By default, [`PhysicsPlugins`] adds this plugin for the [`Collider`] component.
/// You can also create custom collider backends by implementing the [`AnyCollider`]
/// and [`ScalableCollider`] traits for a type.
///
/// To use a custom collider backend, simply add the [`ColliderBackendPlugin`] with your collider type:
///
/// ```no_run
#[cfg_attr(feature = "2d", doc = "use avian2d::prelude::*;")]
#[cfg_attr(feature = "3d", doc = "use avian3d::prelude::*;")]
/// use bevy::prelude::*;
/// #
/// # type MyCollider = Collider;
///
/// fn main() {
///     App::new()
///         .add_plugins((
///             DefaultPlugins,
///             PhysicsPlugins::default(),
///             // MyCollider must implement AnyCollider and ScalableCollider.
///             ColliderBackendPlugin::<MyCollider>::default(),
///             // To enable collision detection for the collider,
///             // we also need to add the NarrowPhasePlugin for it.
///             NarrowPhasePlugin::<MyCollider>::default(),
///         ))
///         // ...your other plugins, systems and resources
///         .run();
/// }
/// ```
///
/// Assuming you have implemented the required traits correctly,
/// it should now work with the rest of the engine just like normal [`Collider`]s!
///
/// **Note**: [Spatial queries](spatial_query) are not supported for custom colliders yet.

pub struct ColliderBackendPlugin<C: ScalableCollider> {
    schedule: Interned<dyn ScheduleLabel>,
    _phantom: PhantomData<C>,
}

impl<C: ScalableCollider> ColliderBackendPlugin<C> {
    /// Creates a [`ColliderBackendPlugin`] with the schedule that is used for running the [`PhysicsSchedule`].
    ///
    /// The default schedule is `PostUpdate`.
    pub fn new(schedule: impl ScheduleLabel) -> Self {
        Self {
            schedule: schedule.intern(),
            _phantom: PhantomData,
        }
    }
}

impl<C: ScalableCollider> Default for ColliderBackendPlugin<C> {
    fn default() -> Self {
        Self {
            schedule: PostUpdate.intern(),
            _phantom: PhantomData,
        }
    }
}

impl<C: ScalableCollider> Plugin for ColliderBackendPlugin<C> {
    fn build(&self, app: &mut App) {
        // Register the one-shot system that is run for all removed colliders.
        if !app.world().contains_resource::<ColliderRemovalSystem>() {
            let collider_removed_id = app.world_mut().register_system(collider_removed);
            app.insert_resource(ColliderRemovalSystem(collider_removed_id));
        }

        // Register a component hook that updates mass properties of rigid bodies
        // when the colliders attached to them are removed.
        // Also removes `ColliderMarker` components.
        app.world_mut()
            .register_component_hooks::<C>()
            .on_remove(|mut world, entity, _| {
                // Remove the `ColliderMarker` associated with the collider.
                // TODO: If the same entity had multiple *different* types of colliders, this would
                //       get removed even if just one collider was removed. This is a very niche edge case though.
                world.commands().entity(entity).remove::<ColliderMarker>();

                let entity_ref = world.entity_mut(entity);

                // Get the needed collider components.
                // TODO: Is there an efficient way to do this with QueryState?
                let (Some(parent), Some(collider_mass_properties), Some(collider_transform)) = (
                    entity_ref.get::<ColliderParent>().copied(),
                    entity_ref.get::<ColliderMassProperties>().copied(),
                    entity_ref.get::<ColliderTransform>().copied(),
                ) else {
                    return;
                };

                // Get the ID of the one-shot system run for collider removals.
                let ColliderRemovalSystem(system_id) =
                    world.resource::<ColliderRemovalSystem>().to_owned();
                let system_id = *system_id;

                // Handle collider removal with the collider data passed as input.
                world.commands().run_system_with_input(
                    system_id,
                    (parent, collider_mass_properties, collider_transform),
                );
            });

        // When the `Sensor` component is added to a collider,
        // remove the collider's contribution on the rigid body's mass properties.
        app.observe(
            |trigger: Trigger<OnAdd, Sensor>,
             query: Query<(
                &ColliderParent,
                &ColliderMassProperties,
                &PreviousColliderTransform,
            )>,
             mut body_query: Query<MassPropertiesQuery>| {
                if let Ok((
                    collider_parent,
                    collider_mass_properties,
                    previous_collider_transform,
                )) = query.get(trigger.entity())
                {
                    // If the collider mass properties are zero, there is nothing to subtract.
                    if *collider_mass_properties == ColliderMassProperties::ZERO {
                        return;
                    }

                    if let Ok(mut mass_properties) = body_query.get_mut(collider_parent.0) {
                        // Subtract previous collider mass props from the body's own mass props.
                        mass_properties -=
                            collider_mass_properties.transformed_by(previous_collider_transform);
                    }
                }
            },
        );

        // When the `Sensor` component is removed from a collider,
        // add the collider's mass properties to the rigid body's mass properties.
        app.observe(
            |trigger: Trigger<OnRemove, Sensor>,
             mut collider_query: Query<(
                Ref<C>,
                &ColliderParent,
                &ColliderDensity,
                &mut ColliderMassProperties,
                &ColliderTransform,
            )>,
             mut body_query: Query<MassPropertiesQuery>| {
                if let Ok((
                    collider,
                    collider_parent,
                    density,
                    mut collider_mass_properties,
                    collider_transform,
                )) = collider_query.get_mut(trigger.entity())
                {
                    if let Ok(mut mass_properties) = body_query.get_mut(collider_parent.0) {
                        // Update collider mass props.
                        *collider_mass_properties =
                            collider.mass_properties(density.max(Scalar::EPSILON));

                        // If the collider mass properties are zero, there is nothing to add.
                        if *collider_mass_properties == ColliderMassProperties::ZERO {
                            return;
                        }

                        // Add new collider mass props to the body's mass props.
                        mass_properties +=
                            collider_mass_properties.transformed_by(collider_transform);
                    }
                }
            },
        );

        app.add_systems(
            self.schedule,
            (
                init_colliders::<C>.in_set(PrepareSet::InitColliders),
                init_transforms::<C>
                    .in_set(PrepareSet::InitTransforms)
                    .after(init_transforms::<RigidBody>),
                (
                    update_collider_scale::<C>,
                    update_collider_mass_properties::<C>,
                )
                    .chain()
                    .in_set(PrepareSet::Finalize)
                    .before(crate::prepare::update_mass_properties),
            ),
        );

        let physics_schedule = app
            .get_schedule_mut(PhysicsSchedule)
            .expect("add PhysicsSchedule first");

        // Allowing ambiguities is required so that it's possible
        // to have multiple collision backends at the same time.
        physics_schedule.add_systems(
            update_aabb::<C>
                .in_set(PhysicsStepSet::BroadPhase)
                .after(BroadPhaseSet::First)
                .before(BroadPhaseSet::UpdateStructures)
                .ambiguous_with_all(),
        );

        app.add_systems(
            Update,
            (
                init_collider_constructors,
                init_collider_constructor_hierarchies,
            ),
        );
    }
}

/// A marker component for colliders. Inserted and removed automatically.
///
/// This is useful for filtering collider entities regardless of the [collider backend](ColliderBackendPlugin).
#[derive(Reflect, Component, Clone, Copy, Debug)]
pub struct ColliderMarker;

/// Initializes missing components for [colliders](Collider).
#[allow(clippy::type_complexity)]
pub(crate) fn init_colliders<C: AnyCollider>(
    mut commands: Commands,
    mut colliders: Query<
        (
            Entity,
            &C,
            Option<&ColliderAabb>,
            Option<&ColliderDensity>,
            Has<Sensor>,
        ),
        Added<C>,
    >,
) {
    for (entity, collider, aabb, density, is_sensor) in &mut colliders {
        let density = *density.unwrap_or(&ColliderDensity::default());
        let mass_properties = if is_sensor {
            ColliderMassProperties::ZERO
        } else {
            collider.mass_properties(density.0)
        };

        commands.entity(entity).try_insert((
            *aabb.unwrap_or(&collider.aabb(Vector::ZERO, Rotation::default())),
            density,
            mass_properties,
            CollidingEntities::default(),
            ColliderMarker,
        ));
    }
}

/// Generates [`Collider`]s based on [`ColliderConstructor`]s.
///
/// If a [`ColliderConstructor`] requires a mesh, the system keeps running
/// until the mesh associated with the mesh handle is available.
///
/// # Panics
///
/// Panics if the [`ColliderConstructor`] requires a mesh but no mesh handle is found.
fn init_collider_constructors(
    mut commands: Commands,
    meshes: Res<Assets<Mesh>>,
    constructors: Query<(
        Entity,
        Option<&Handle<Mesh>>,
        Option<&Collider>,
        Option<&Name>,
        &ColliderConstructor,
    )>,
) {
    for (entity, mesh_handle, existing_collider, name, constructor) in constructors.iter() {
        let name = pretty_name(name, entity);
        if existing_collider.is_some() {
            warn!(
                "Tried to add a collider to entity {name} via {constructor:#?}, \
                but that entity already holds a collider. Skipping.",
            );
            commands.entity(entity).remove::<ColliderConstructor>();
            continue;
        }
        let mesh = if constructor.requires_mesh() {
            let mesh_handle = mesh_handle.unwrap_or_else(|| panic!(
                "Tried to add a collider to entity {name} via {constructor:#?} that requires a mesh, \
                but no mesh handle was found"));
            let mesh = meshes.get(mesh_handle);
            if mesh.is_none() {
                // Mesh required, but not loaded yet
                continue;
            }
            mesh
        } else {
            None
        };

        let collider = Collider::try_from_constructor(constructor.clone(), mesh);
        if let Some(collider) = collider {
            commands.entity(entity).insert(collider);
        } else {
            error!(
                "Tried to add a collider to entity {name} via {constructor:#?}, \
                but the collider could not be generated from mesh {mesh:#?}. Skipping.",
            );
        }
        commands.entity(entity).remove::<ColliderConstructor>();
    }
}

/// Generates [`Collider`]s for descendants of entities with the [`ColliderConstructorHierarchy`] component.
///
/// If an entity has a `SceneInstance`, its collider hierarchy is only generated once the scene is ready.
fn init_collider_constructor_hierarchies(
    mut commands: Commands,
    meshes: Res<Assets<Mesh>>,
    #[cfg(feature = "bevy_scene")] scene_spawner: Res<SceneSpawner>,
    #[cfg(feature = "bevy_scene")] scenes: Query<&Handle<Scene>>,
    #[cfg(feature = "bevy_scene")] scene_instances: Query<&SceneInstance>,
    collider_constructors: Query<(Entity, &ColliderConstructorHierarchy)>,
    children: Query<&Children>,
    mesh_handles: Query<(Option<&Name>, Option<&Collider>, Option<&Handle<Mesh>>)>,
) {
    for (scene_entity, collider_constructor_hierarchy) in collider_constructors.iter() {
        #[cfg(feature = "bevy_scene")]
        {
            if scenes.contains(scene_entity) {
                if let Ok(scene_instance) = scene_instances.get(scene_entity) {
                    if !scene_spawner.instance_is_ready(**scene_instance) {
                        // Wait for the scene to be ready
                        continue;
                    }
                } else {
                    // SceneInstance is added in the SpawnScene schedule, so it might not be available yet
                    continue;
                }
            }
        }

        for child_entity in children.iter_descendants(scene_entity) {
            if let Ok((name, existing_collider, handle)) = mesh_handles.get(child_entity) {
                let pretty_name = pretty_name(name, child_entity);

                let default_collider = || {
                    Some(ColliderConstructorHierarchyConfig {
                        constructor: collider_constructor_hierarchy.default_constructor.clone(),
                        ..default()
                    })
                };

                let collider_data = if let Some(name) = name {
                    collider_constructor_hierarchy
                        .config
                        .get(name.as_str())
                        .cloned()
                        .unwrap_or_else(default_collider)
                } else if existing_collider.is_some() {
                    warn!("Tried to add a collider to entity {pretty_name} via {collider_constructor_hierarchy:#?}, \
                        but that entity already holds a collider. Skipping. \
                        If this was intentional, add the name of the collider to overwrite to `ColliderConstructorHierarchy.config`.");
                    continue;
                } else {
                    default_collider()
                };

                // If the configuration is explicitly set to `None`, skip this entity.
                let Some(collider_data) = collider_data else {
                    continue;
                };

                // Use the configured constructor if specified, otherwise use the default constructor.
                // If both are `None`, skip this entity.
                let Some(constructor) = collider_data
                    .constructor
                    .or_else(|| collider_constructor_hierarchy.default_constructor.clone())
                else {
                    continue;
                };

                let mesh = if constructor.requires_mesh() {
                    if let Some(handle) = handle {
                        meshes.get(handle)
                    } else {
                        continue;
                    }
                } else {
                    None
                };

                let collider = Collider::try_from_constructor(constructor, mesh);

                if let Some(collider) = collider {
                    commands.entity(child_entity).insert((
                        collider,
                        collider_data
                            .layers
                            .unwrap_or(collider_constructor_hierarchy.default_layers),
                        collider_data
                            .density
                            .unwrap_or(collider_constructor_hierarchy.default_density),
                    ));
                } else {
                    error!(
                        "Tried to add a collider to entity {pretty_name} via {collider_constructor_hierarchy:#?}, \
                        but the collider could not be generated from mesh {mesh:#?}. Skipping.",
                    );
                }
            }
        }

        commands
            .entity(scene_entity)
            .remove::<ColliderConstructorHierarchy>();
    }
}

fn pretty_name(name: Option<&Name>, entity: Entity) -> String {
    name.map(|n| n.to_string())
        .unwrap_or_else(|| format!("<unnamed entity {}>", entity.index()))
}

/// Updates the Axis-Aligned Bounding Boxes of all colliders.
#[allow(clippy::type_complexity)]
fn update_aabb<C: AnyCollider>(
    mut colliders: Query<
        (
            &C,
            &mut ColliderAabb,
            &Position,
            &Rotation,
            Option<&ColliderParent>,
            Option<&CollisionMargin>,
            Option<&SpeculativeMargin>,
            Has<SweptCcd>,
            Option<&LinearVelocity>,
            Option<&AngularVelocity>,
        ),
        Or<(
            Changed<Position>,
            Changed<Rotation>,
            Changed<LinearVelocity>,
            Changed<AngularVelocity>,
            Changed<C>,
        )>,
    >,
    parent_velocity: Query<
        (&Position, Option<&LinearVelocity>, Option<&AngularVelocity>),
        With<Children>,
    >,
    narrow_phase_config: Res<NarrowPhaseConfig>,
    length_unit: Res<PhysicsLengthUnit>,
    time: Res<Time>,
) {
    let delta_secs = time.delta_seconds_adjusted();
    let default_speculative_margin = length_unit.0 * narrow_phase_config.default_speculative_margin;
    let contact_tolerance = length_unit.0 * narrow_phase_config.contact_tolerance;

    for (
        collider,
        mut aabb,
        pos,
        rot,
        collider_parent,
<<<<<<< HEAD
        collision_margin,
        speculative_margin,
=======
        speculative_margin,
        has_swept_ccd,
>>>>>>> 3bb6b426
        lin_vel,
        ang_vel,
    ) in &mut colliders
    {
<<<<<<< HEAD
        let collision_margin = collision_margin.map_or(0.0, |margin| margin.0);
        let speculative_margin =
            speculative_margin.map_or(default_speculative_margin, |margin| margin.0);
=======
        let speculative_margin = if has_swept_ccd {
            Scalar::MAX
        } else {
            speculative_margin.map_or(default_speculative_margin, |margin| margin.0)
        };
>>>>>>> 3bb6b426

        if speculative_margin <= 0.0 {
            *aabb = collider
                .aabb(pos.0, *rot)
                .grow(Vector::splat(contact_tolerance + collision_margin));
            continue;
        }

        // Expand the AABB based on the body's velocity and CCD speculative margin.
        let (lin_vel, ang_vel) = if let (Some(lin_vel), Some(ang_vel)) = (lin_vel, ang_vel) {
            (*lin_vel, *ang_vel)
        } else if let Some(Ok((parent_pos, Some(lin_vel), Some(ang_vel)))) =
            collider_parent.map(|p| parent_velocity.get(p.get()))
        {
            // If the rigid body is rotating, off-center colliders will orbit around it,
            // which affects their linear velocities. We need to compute the linear velocity
            // at the offset position.
            // TODO: This assumes that the colliders would continue moving in the same direction,
            //       but because they are orbiting, the direction will change. We should take
            //       into account the uniform circular motion.
            let offset = pos.0 - parent_pos.0;
            #[cfg(feature = "2d")]
            let vel_at_offset =
                lin_vel.0 + Vector::new(-ang_vel.0 * offset.y, ang_vel.0 * offset.x) * 1.0;
            #[cfg(feature = "3d")]
            let vel_at_offset = lin_vel.0 + ang_vel.cross(offset);
            (LinearVelocity(vel_at_offset), *ang_vel)
        } else {
            (LinearVelocity::ZERO, AngularVelocity::ZERO)
        };

        // Current position and predicted position for next feame
        let (start_pos, start_rot) = (*pos, *rot);
        let (end_pos, end_rot) = {
            #[cfg(feature = "2d")]
            {
                (
                    pos.0
                        + (lin_vel.0 * delta_secs)
                            .clamp_length_max(speculative_margin.max(contact_tolerance)),
                    *rot * Rotation::radians(ang_vel.0 * delta_secs),
                )
            }
            #[cfg(feature = "3d")]
            {
                let q = Quaternion::from_vec4(ang_vel.0.extend(0.0)) * rot.0;
                let (x, y, z, w) = (
                    rot.x + delta_secs * 0.5 * q.x,
                    rot.y + delta_secs * 0.5 * q.y,
                    rot.z + delta_secs * 0.5 * q.z,
                    rot.w + delta_secs * 0.5 * q.w,
                );
                (
                    pos.0
                        + (lin_vel.0 * delta_secs)
                            .clamp_length_max(speculative_margin.max(contact_tolerance)),
                    Quaternion::from_xyzw(x, y, z, w).normalize(),
                )
            }
        };
        // Compute swept AABB, the space that the body would occupy if it was integrated for one frame
        // TODO: Should we expand the AABB in all directions for speculative contacts?
        *aabb = collider
            .swept_aabb(start_pos.0, start_rot, end_pos, end_rot)
            .grow(Vector::splat(collision_margin));
    }
}

/// Updates the scale of colliders based on [`Transform`] scale.
#[allow(clippy::type_complexity)]
pub fn update_collider_scale<C: ScalableCollider>(
    mut colliders: ParamSet<(
        // Root bodies
        Query<(&Transform, &mut C), (Without<Parent>, Changed<Transform>)>,
        // Child colliders
        Query<(&ColliderTransform, &mut C), (With<Parent>, Changed<ColliderTransform>)>,
    )>,
) {
    // Update collider scale for root bodies
    for (transform, mut collider) in &mut colliders.p0() {
        #[cfg(feature = "2d")]
        let scale = transform.scale.truncate().adjust_precision();
        #[cfg(feature = "3d")]
        let scale = transform.scale.adjust_precision();
        if scale != collider.scale() {
            // TODO: Support configurable subdivision count for shapes that
            //       can't be represented without approximations after scaling.
            collider.set_scale(scale, 10);
        }
    }

    // Update collider scale for child colliders
    for (collider_transform, mut collider) in &mut colliders.p1() {
        if collider_transform.scale != collider.scale() {
            // TODO: Support configurable subdivision count for shapes that
            //       can't be represented without approximations after scaling.
            collider.set_scale(collider_transform.scale, 10);
        }
    }
}

/// A resource that stores the system ID for the system that reacts to collider removals.
#[derive(Resource)]
struct ColliderRemovalSystem(SystemId<(ColliderParent, ColliderMassProperties, ColliderTransform)>);

/// Updates the mass properties of bodies and wakes bodies up when an attached collider is removed.
///
/// Takes the removed collider's parent, mass properties, and transform as input.
fn collider_removed(
    In((parent, collider_mass_props, collider_transform)): In<(
        ColliderParent,
        ColliderMassProperties,
        ColliderTransform,
    )>,
    mut commands: Commands,
    mut mass_prop_query: Query<(MassPropertiesQuery, &mut TimeSleeping)>,
) {
    let parent = parent.get();
    if let Ok((mut mass_properties, mut time_sleeping)) = mass_prop_query.get_mut(parent) {
        // Subtract the mass properties of the collider from the mass properties of the rigid body.
        mass_properties -= ColliderMassProperties {
            center_of_mass: CenterOfMass(
                collider_transform.transform_point(collider_mass_props.center_of_mass.0),
            ),
            ..collider_mass_props
        };

        // Wake up the rigid body since removing the collider could also remove active contacts.
        commands.entity(parent).remove::<Sleeping>();
        time_sleeping.0 = 0.0;
    }
}

/// Updates the mass properties of [`Collider`]s and [collider parents](ColliderParent).
#[allow(clippy::type_complexity)]
pub(crate) fn update_collider_mass_properties<C: AnyCollider>(
    mut mass_props: Query<(Entity, MassPropertiesQuery)>,
    mut colliders: Query<
        (
            &ColliderTransform,
            &mut PreviousColliderTransform,
            &ColliderParent,
            Ref<C>,
            &ColliderDensity,
            &mut ColliderMassProperties,
        ),
        (
            Or<(
                Changed<C>,
                Changed<ColliderTransform>,
                Changed<ColliderDensity>,
                Changed<ColliderMassProperties>,
            )>,
            Without<Sensor>,
        ),
    >,
) {
    for (
        collider_transform,
        mut previous_collider_transform,
        collider_parent,
        collider,
        density,
        mut collider_mass_properties,
    ) in &mut colliders
    {
        if let Ok((_, mut mass_properties)) = mass_props.get_mut(collider_parent.0) {
            // Subtract previous collider mass props from the body's own mass props.
            // If the collider is new, it doesn't have previous mass props, so we shouldn't subtract anything.
            if !collider.is_added() {
                mass_properties -=
                    collider_mass_properties.transformed_by(&previous_collider_transform);
            }

            previous_collider_transform.0 = *collider_transform;

            // Update collider mass props.
            *collider_mass_properties = collider.mass_properties(density.max(Scalar::EPSILON));

            // Add new collider mass props to the body's mass props.
            mass_properties += collider_mass_properties.transformed_by(collider_transform);
        }
    }
}

#[cfg(test)]
mod tests {
    use super::*;

    #[test]
    fn sensor_mass_properties() {
        let mut app = App::new();

        app.init_schedule(PhysicsSchedule)
            .init_schedule(SubstepSchedule);

        app.add_plugins((
            PreparePlugin::new(PostUpdate),
            ColliderBackendPlugin::<Collider>::new(PostUpdate),
            ColliderHierarchyPlugin::new(PostUpdate),
            HierarchyPlugin,
        ));

        let collider = Collider::capsule(2.0, 0.5);
        let mass_properties = MassPropertiesBundle::new_computed(&collider, 1.0);

        let parent = app
            .world_mut()
            .spawn((
                RigidBody::Dynamic,
                mass_properties.clone(),
                TransformBundle::default(),
            ))
            .id();

        let child = app
            .world_mut()
            .spawn((
                collider,
                TransformBundle::from_transform(Transform::from_xyz(1.0, 0.0, 0.0)),
            ))
            .set_parent(parent)
            .id();

        app.world_mut().run_schedule(PostUpdate);

        assert_eq!(
            app.world()
                .entity(parent)
                .get::<Mass>()
                .expect("rigid body should have mass")
                .0,
            2.0 * mass_properties.mass.0,
        );
        assert!(
            app.world()
                .entity(parent)
                .get::<CenterOfMass>()
                .expect("rigid body should have a center of mass")
                .x
                > 0.0,
        );

        // Mark the collider as a sensor. It should no longer contribute to the mass properties of the rigid body.
        let mut entity_mut = app.world_mut().entity_mut(child);
        entity_mut.insert(Sensor);
        entity_mut.flush();

        assert_eq!(
            app.world()
                .entity(parent)
                .get::<Mass>()
                .expect("rigid body should have mass")
                .0,
            mass_properties.mass.0,
        );
        assert!(
            app.world()
                .entity(parent)
                .get::<CenterOfMass>()
                .expect("rigid body should have a center of mass")
                .x
                == 0.0,
        );

        // Remove the sensor component. The collider should contribute to the mass properties of the rigid body again.
        let mut entity_mut = app.world_mut().entity_mut(child);
        entity_mut.remove::<Sensor>();
        entity_mut.flush();

        assert_eq!(
            app.world()
                .entity(parent)
                .get::<Mass>()
                .expect("rigid body should have mass")
                .0,
            2.0 * mass_properties.mass.0,
        );
        assert!(
            app.world()
                .entity(parent)
                .get::<CenterOfMass>()
                .expect("rigid body should have a center of mass")
                .x
                > 0.0,
        );
    }
}<|MERGE_RESOLUTION|>--- conflicted
+++ resolved
@@ -483,28 +483,19 @@
         pos,
         rot,
         collider_parent,
-<<<<<<< HEAD
         collision_margin,
         speculative_margin,
-=======
-        speculative_margin,
         has_swept_ccd,
->>>>>>> 3bb6b426
         lin_vel,
         ang_vel,
     ) in &mut colliders
     {
-<<<<<<< HEAD
         let collision_margin = collision_margin.map_or(0.0, |margin| margin.0);
-        let speculative_margin =
-            speculative_margin.map_or(default_speculative_margin, |margin| margin.0);
-=======
         let speculative_margin = if has_swept_ccd {
             Scalar::MAX
         } else {
             speculative_margin.map_or(default_speculative_margin, |margin| margin.0)
         };
->>>>>>> 3bb6b426
 
         if speculative_margin <= 0.0 {
             *aabb = collider
