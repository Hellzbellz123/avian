<<<<<<< HEAD
=======
//! Components, traits, and plugins related to collider functionality.

use crate::prelude::*;
#[cfg(all(feature = "3d", feature = "async-collider"))]
use bevy::utils::HashMap;
use bevy::{
    ecs::entity::{EntityMapper, MapEntities},
    prelude::*,
    utils::HashSet,
};

mod backend;
mod hierarchy;

pub use backend::{ColliderBackendPlugin, ColliderMarker};
pub use hierarchy::ColliderHierarchyPlugin;
pub(crate) use hierarchy::PreviousColliderTransform;

>>>>>>> e3e68377
/// The default [`Collider`] that uses Parry.
#[cfg(all(
    feature = "default-collider",
    any(feature = "parry-f32", feature = "parry-f64")
))]
mod parry;
#[cfg(all(
    feature = "default-collider",
    any(feature = "parry-f32", feature = "parry-f64")
))]
pub use parry::*;

mod constructor;
pub use constructor::{
    ColliderConstructor, ColliderConstructorHierarchy, ColliderConstructorHierarchyConfig,
};

use crate::prelude::*;
use bevy::{
    ecs::entity::{EntityMapper, MapEntities},
    prelude::*,
    utils::HashSet,
};

/// A trait for creating colliders from other types.
pub trait IntoCollider<C: AnyCollider> {
    /// Creates a collider from `self`.
    fn collider(&self) -> C;
}

/// A trait that generalizes over colliders. Implementing this trait
/// allows colliders to be used with the physics engine.
pub trait AnyCollider: Component {
    /// Computes the [Axis-Aligned Bounding Box](ColliderAabb) of the collider
    /// with the given position and rotation.
    #[cfg_attr(
        feature = "2d",
        doc = "\n\nThe rotation is counterclockwise and in radians."
    )]
    fn aabb(&self, position: Vector, rotation: impl Into<Rotation>) -> ColliderAabb;

    /// Computes the swept [Axis-Aligned Bounding Box](ColliderAabb) of the collider.
    /// This corresponds to the space the shape would occupy if it moved from the given
    /// start position to the given end position.
    #[cfg_attr(
        feature = "2d",
        doc = "\n\nThe rotation is counterclockwise and in radians."
    )]
    fn swept_aabb(
        &self,
        start_position: Vector,
        start_rotation: impl Into<Rotation>,
        end_position: Vector,
        end_rotation: impl Into<Rotation>,
    ) -> ColliderAabb {
        self.aabb(start_position, start_rotation)
            .merged(self.aabb(end_position, end_rotation))
    }

    /// Computes the collider's mass properties based on its shape and a given density.
    fn mass_properties(&self, density: Scalar) -> ColliderMassProperties;

    /// Computes all [`ContactManifold`]s between two colliders.
    ///
    /// Returns an empty vector if the colliders are separated by a distance greater than `prediction_distance`
    /// or if the given shapes are invalid.
    fn contact_manifolds(
        &self,
        other: &Self,
        position1: Vector,
        rotation1: impl Into<Rotation>,
        position2: Vector,
        rotation2: impl Into<Rotation>,
        prediction_distance: Scalar,
    ) -> Vec<ContactManifold>;
}

/// A trait for colliders that support scaling.
pub trait ScalableCollider: AnyCollider {
    /// Returns the global scaling factor of the collider.
    fn scale(&self) -> Vector;

    /// Sets the global scaling factor of the collider.
    ///
    /// If the scaling factor is not uniform and the resulting scaled shape
    /// can not be represented exactly, the given `detail` is used for an approximation.
    fn set_scale(&mut self, scale: Vector, detail: u32);

    /// Scales the collider by the given scaling factor.
    ///
    /// If the scaling factor is not uniform and the resulting scaled shape
    /// can not be represented exactly, the given `detail` is used for an approximation.
    fn scale_by(&mut self, factor: Vector, detail: u32) {
        self.set_scale(factor * self.scale(), detail)
    }
}

/// A component that stores the `Entity` ID of the [`RigidBody`] that a [`Collider`] is attached to.
///
/// If the collider is a child of a rigid body, this points to the body's `Entity` ID.
/// If the [`Collider`] component is instead on the same entity as the [`RigidBody`] component,
/// this points to the collider's own `Entity` ID.
///
/// This component is added and updated automatically based on entity hierarchies and should not
/// be modified directly.
///
/// ## Example
///
/// ```
/// use bevy::prelude::*;
#[cfg_attr(feature = "2d", doc = "use bevy_xpbd_2d::prelude::*;")]
#[cfg_attr(feature = "3d", doc = "use bevy_xpbd_3d::prelude::*;")]
///
/// fn setup(mut commands: Commands) {
///     // Spawn a rigid body with one collider on the same entity and two as children.
///     // Each entity will have a ColliderParent component that has the same rigid body entity.
///     commands
///         .spawn((RigidBody::Dynamic, Collider::ball(0.5)))
///         .with_children(|children| {
///             children.spawn((Collider::ball(0.5), Transform::from_xyz(2.0, 0.0, 0.0)));
///             children.spawn((Collider::ball(0.5), Transform::from_xyz(-2.0, 0.0, 0.0)));
///         });
/// }
/// ```
#[derive(Reflect, Clone, Copy, Component, Debug, PartialEq, Eq)]
#[cfg_attr(feature = "serialize", derive(serde::Serialize, serde::Deserialize))]
pub struct ColliderParent(pub(crate) Entity);

impl ColliderParent {
    /// Gets the `Entity` ID of the [`RigidBody`] that this [`Collider`] is attached to.
    pub const fn get(&self) -> Entity {
        self.0
    }
}

impl MapEntities for ColliderParent {
    fn map_entities<M: EntityMapper>(&mut self, entity_mapper: &mut M) {
        self.0 = entity_mapper.map_entity(self.0)
    }
}

/// The transform of a collider relative to the rigid body it's attached to.
/// This is in the local space of the body, not the collider itself.
///
/// This is used for computing things like contact positions and a body's center of mass
/// without having to traverse deeply nested hierarchies. It's updated automatically,
/// so you shouldn't modify it manually.
#[derive(Reflect, Clone, Copy, Component, Debug, PartialEq)]
#[cfg_attr(feature = "serialize", derive(serde::Serialize, serde::Deserialize))]
pub struct ColliderTransform {
    /// The translation of a collider in a rigid body's frame of reference.
    pub translation: Vector,
    /// The rotation of a collider in a rigid body's frame of reference.
    pub rotation: Rotation,
    /// The global scale of a collider. Equivalent to the `GlobalTransform` scale.
    pub scale: Vector,
}

impl ColliderTransform {
    /// Transforms a given point by applying the translation, rotation and scale of
    /// this [`ColliderTransform`].
    pub fn transform_point(&self, mut point: Vector) -> Vector {
        point *= self.scale;
        point = self.rotation.rotate(point);
        point += self.translation;
        point
    }
}

impl Default for ColliderTransform {
    fn default() -> Self {
        Self {
            translation: Vector::ZERO,
            rotation: Rotation::default(),
            scale: Vector::ONE,
        }
    }
}

impl From<Transform> for ColliderTransform {
    fn from(value: Transform) -> Self {
        Self {
            #[cfg(feature = "2d")]
            translation: value.translation.truncate().adjust_precision(),
            #[cfg(feature = "3d")]
            translation: value.translation.adjust_precision(),
            rotation: Rotation::from(value.rotation.adjust_precision()),
            #[cfg(feature = "2d")]
            scale: value.scale.truncate().adjust_precision(),
            #[cfg(feature = "3d")]
            scale: value.scale.adjust_precision(),
        }
    }
}

/// A component that marks a [`Collider`] as a sensor, also known as a trigger.
///
/// Sensor colliders send [collision events](ContactReportingPlugin#collision-events) and register intersections,
/// but allow other bodies to pass through them. This is often used to detect when something enters
/// or leaves an area or is intersecting some shape.
///
/// Sensor colliders do *not* contribute to the mass properties of rigid bodies.
///
/// ## Example
///
/// ```
/// use bevy::prelude::*;
#[cfg_attr(feature = "2d", doc = "use bevy_xpbd_2d::prelude::*;")]
#[cfg_attr(feature = "3d", doc = "use bevy_xpbd_3d::prelude::*;")]
///
/// fn setup(mut commands: Commands) {
///     // Spawn a static body with a sensor collider.
///     // Other bodies will pass through, but it will still send collision events.
///     commands.spawn((RigidBody::Static, Collider::ball(0.5), Sensor));
/// }
/// ```
#[doc(alias = "Trigger")]
#[derive(Reflect, Clone, Component, Debug, Default, PartialEq, Eq)]
#[cfg_attr(feature = "serialize", derive(serde::Serialize, serde::Deserialize))]
#[reflect(Component)]
pub struct Sensor;

/// The Axis-Aligned Bounding Box of a [collider](Collider).
#[derive(Clone, Copy, Component, Debug, PartialEq)]
#[cfg_attr(feature = "serialize", derive(serde::Serialize, serde::Deserialize))]
pub struct ColliderAabb {
    /// The minimum point of the AABB.
    pub min: Vector,
    /// The maximum point of thr AABB.
    pub max: Vector,
}

impl ColliderAabb {
    /// Creates a new [`ColliderAabb`] from the given `center` and `half_size`.
    pub fn new(center: Vector, half_size: Vector) -> Self {
        Self {
            min: center - half_size,
            max: center + half_size,
        }
    }

    /// Creates a new [`ColliderAabb`] from its minimum and maximum points.
    pub fn from_min_max(min: Vector, max: Vector) -> Self {
        Self { min, max }
    }

    /// Creates a new [`ColliderAabb`] from a given [`SharedShape`].
    #[cfg(all(
        feature = "default-collider",
        any(feature = "parry-f32", feature = "parry-f64")
    ))]
    pub fn from_shape(shape: &crate::parry::shape::SharedShape) -> Self {
        let aabb = shape.compute_local_aabb();
        Self {
            min: aabb.mins.into(),
            max: aabb.maxs.into(),
        }
    }

    /// Computes the center of the AABB,
    pub fn center(self) -> Vector {
        (self.min + self.max) / 2.0
    }

    /// Computes the size of the AABB.
    pub fn size(self) -> Vector {
        self.max - self.min
    }

    /// Merges this AABB with another one.
    pub fn merged(self, other: Self) -> Self {
        ColliderAabb {
            min: self.min.min(other.min),
            max: self.max.max(other.max),
        }
    }

    /// Checks if `self` intersects with `other`.
    #[inline(always)]
    #[cfg(feature = "2d")]
    pub fn intersects(&self, other: &Self) -> bool {
        let x_overlaps = self.min.x <= other.max.x && self.max.x >= other.min.x;
        let y_overlaps = self.min.y <= other.max.y && self.max.y >= other.min.y;
        x_overlaps && y_overlaps
    }

    /// Checks if `self` intersects with `other`.
    #[inline(always)]
    #[cfg(feature = "3d")]
    pub fn intersects(&self, other: &Self) -> bool {
        let x_overlaps = self.min.x <= other.max.x && self.max.x >= other.min.x;
        let y_overlaps = self.min.y <= other.max.y && self.max.y >= other.min.y;
        let z_overlaps = self.min.z <= other.max.z && self.max.z >= other.min.z;
        x_overlaps && y_overlaps && z_overlaps
    }
}

impl Default for ColliderAabb {
    fn default() -> Self {
        ColliderAabb {
            min: Vector::INFINITY,
            max: Vector::NEG_INFINITY,
        }
    }
}

/// A component that stores the entities that are colliding with an entity.
///
/// This component is automatically added for all entities with a [`Collider`],
/// but it will only be filled if the [`ContactReportingPlugin`] is enabled (by default, it is).
///
/// ## Example
///
/// ```
/// use bevy::prelude::*;
#[cfg_attr(feature = "2d", doc = "use bevy_xpbd_2d::prelude::*;")]
#[cfg_attr(feature = "3d", doc = "use bevy_xpbd_3d::prelude::*;")]
///
/// fn my_system(query: Query<(Entity, &CollidingEntities)>) {
///     for (entity, colliding_entities) in &query {
///         println!(
///             "{:?} is colliding with the following entities: {:?}",
///             entity,
///             colliding_entities
///         );
///     }
/// }
/// ```
#[derive(Reflect, Clone, Component, Debug, Default, Deref, DerefMut, PartialEq, Eq)]
#[cfg_attr(feature = "serialize", derive(serde::Serialize, serde::Deserialize))]
#[reflect(Component)]
pub struct CollidingEntities(pub HashSet<Entity>);

impl MapEntities for CollidingEntities {
    fn map_entities<M: EntityMapper>(&mut self, entity_mapper: &mut M) {
        self.0 = self
            .0
            .clone()
            .into_iter()
            .map(|e| entity_mapper.map_entity(e))
            .collect()
    }
}<|MERGE_RESOLUTION|>--- conflicted
+++ resolved
@@ -1,5 +1,3 @@
-<<<<<<< HEAD
-=======
 //! Components, traits, and plugins related to collider functionality.
 
 use crate::prelude::*;
@@ -18,7 +16,6 @@
 pub use hierarchy::ColliderHierarchyPlugin;
 pub(crate) use hierarchy::PreviousColliderTransform;
 
->>>>>>> e3e68377
 /// The default [`Collider`] that uses Parry.
 #[cfg(all(
     feature = "default-collider",
@@ -34,13 +31,6 @@
 mod constructor;
 pub use constructor::{
     ColliderConstructor, ColliderConstructorHierarchy, ColliderConstructorHierarchyConfig,
-};
-
-use crate::prelude::*;
-use bevy::{
-    ecs::entity::{EntityMapper, MapEntities},
-    prelude::*,
-    utils::HashSet,
 };
 
 /// A trait for creating colliders from other types.
